--- conflicted
+++ resolved
@@ -916,11 +916,7 @@
                 buf->mode   = _stat_perms( lfs->type );
 
                 buf->md5    = c_strdup( lfs->md5 );
-<<<<<<< HEAD
-                DEBUG_WEBDAV("XXXXXXXXXXXXXXX md5: %s", buf->md5 );
-=======
-
->>>>>>> faf1970e
+
                 csync_vio_file_stat_destroy( lfs );
             }
 
@@ -1076,23 +1072,17 @@
     char *uri          = _cleanPath(path);
     char *buf          = NULL;
 
-<<<<<<< HEAD
-=======
     /* Perform an HEAD request to the resource. HEAD delivers the
      * ETag header back. */
->>>>>>> faf1970e
     req = ne_request_create(dav_session.ctx, "HEAD", uri);
     ne_request_dispatch(req);
 
     header = ne_get_response_header(req, "etag");
 
-<<<<<<< HEAD
-=======
     /* If the request went wrong or the server did not respond correctly
      * (that can happen for collections) a stat call is done which translates
      * into a PROPFIND request.
      */
->>>>>>> faf1970e
     if( ! header ) {
         csync_vio_file_stat_t statBuf;
         if( owncloud_stat( uri, &statBuf ) == 0 ) {
@@ -1101,10 +1091,7 @@
         }
     }
 
-<<<<<<< HEAD
-=======
     /* In case the result is surrounded by "" cut them away. */
->>>>>>> faf1970e
     if( header ) {
         if( header [0] == '"' && header[ strlen(header)-1] == '"') {
             int len = strlen( header )-2;
@@ -1115,11 +1102,7 @@
             buf = c_strdup(header);
         }
     }
-<<<<<<< HEAD
-    DEBUG_WEBDAV("GET FILE ID FOR %s: %s", path, buf);
-=======
     DEBUG_WEBDAV("Get file ID for %s: %s", path, buf);
->>>>>>> faf1970e
     ne_request_destroy(req);
     SAFE_FREE(uri);
 
