/*
 * Copyright (C) by Duncan Mac-Vicar P. <duncan@kde.org>
 * Copyright (C) by Klaas Freitag <freitag@owncloud.com>
 *
 * This program is free software; you can redistribute it and/or modify
 * it under the terms of the GNU General Public License as published by
 * the Free Software Foundation; either version 2 of the License, or
 * (at your option) any later version.
 *
 * This program is distributed in the hope that it will be useful, but
 * WITHOUT ANY WARRANTY; without even the implied warranty of MERCHANTABILITY
 * or FITNESS FOR A PARTICULAR PURPOSE. See the GNU General Public License
 * for more details.
 */

#include "mirall/csyncthread.h"
#include "mirall/account.h"
#include "mirall/mirallconfigfile.h"
#include "mirall/theme.h"
#include "mirall/logger.h"
#include "owncloudpropagator.h"
#include "syncjournaldb.h"
#include "syncjournalfilerecord.h"
#include "creds/abstractcredentials.h"

#ifdef Q_OS_WIN
#include <windows.h>
#else
#include <unistd.h>
#endif

#include <assert.h>

#include <QDebug>
#include <QSslSocket>
#include <QDir>
#include <QMutexLocker>
#include <QThread>
#include <QStringList>
#include <QTextStream>
#include <QTime>
#include <QApplication>
#include <QUrl>
#include <QSslCertificate>

namespace Mirall {

void csyncLogCatcher(int /*verbosity*/,
                     const char */*function*/,
                     const char *buffer,
                     void */*userdata*/)
{
  Logger::instance()->csyncLog( QString::fromUtf8(buffer) );
}

/* static variables to hold the credentials */
QMutex CSyncThread::_syncMutex;

CSyncThread::CSyncThread(CSYNC *ctx, const QString& localPath, const QString& remoteURL, const QString& remotePath, Mirall::SyncJournalDb* journal)
    :_previousIndex(-1)
{
    _localPath = localPath;
    _remotePath = remotePath;
    _remoteUrl = remoteURL;
    _csync_ctx = ctx;
    _journal = journal;
    qRegisterMetaType<SyncFileItem>("SyncFileItem");
    qRegisterMetaType<SyncFileItem::Status>("SyncFileItem::Status");

    _thread.start();
}

CSyncThread::~CSyncThread()
{
    _thread.quit();
    _thread.wait();
}

//Convert an error code from csync to a user readable string.
// Keep that function thread safe as it can be called from the sync thread or the main thread
QString CSyncThread::csyncErrorToString(CSYNC_STATUS err)
{
    QString errStr;

    switch( err ) {
    case CSYNC_STATUS_OK:
        errStr = tr("Success.");
        break;
    case CSYNC_STATUS_NO_LOCK:
        errStr = tr("CSync failed to create a lock file.");
        break;
    case CSYNC_STATUS_STATEDB_LOAD_ERROR:
        errStr = tr("CSync failed to load or create the journal file. "
                    "Make sure you have read and write permissions in the local sync directory.");
        break;
    case CSYNC_STATUS_STATEDB_WRITE_ERROR:
        errStr = tr("CSync failed to write the journal file.");
        break;
    case CSYNC_STATUS_NO_MODULE:
        errStr = tr("<p>The %1 plugin for csync could not be loaded.<br/>Please verify the installation!</p>").arg(Theme::instance()->appNameGUI());
        break;
    case CSYNC_STATUS_TIMESKEW:
        errStr = tr("The system time on this client is different than the system time on the server. "
                    "Please use a time synchronization service (NTP) on the server and client machines "
                    "so that the times remain the same.");
        break;
    case CSYNC_STATUS_FILESYSTEM_UNKNOWN:
        errStr = tr("CSync could not detect the filesystem type.");
        break;
    case CSYNC_STATUS_TREE_ERROR:
        errStr = tr("CSync got an error while processing internal trees.");
        break;
    case CSYNC_STATUS_MEMORY_ERROR:
        errStr = tr("CSync failed to reserve memory.");
        break;
    case CSYNC_STATUS_PARAM_ERROR:
        errStr = tr("CSync fatal parameter error.");
        break;
    case CSYNC_STATUS_UPDATE_ERROR:
        errStr = tr("CSync processing step update failed.");
        break;
    case CSYNC_STATUS_RECONCILE_ERROR:
        errStr = tr("CSync processing step reconcile failed.");
        break;
    case CSYNC_STATUS_PROPAGATE_ERROR:
        errStr = tr("CSync processing step propagate failed.");
        break;
    case CSYNC_STATUS_REMOTE_ACCESS_ERROR:
        errStr = tr("<p>The target directory does not exist.</p><p>Please check the sync setup.</p>");
        break;
    case CSYNC_STATUS_REMOTE_CREATE_ERROR:
    case CSYNC_STATUS_REMOTE_STAT_ERROR:
        errStr = tr("A remote file can not be written. Please check the remote access.");
        break;
    case CSYNC_STATUS_LOCAL_CREATE_ERROR:
    case CSYNC_STATUS_LOCAL_STAT_ERROR:
        errStr = tr("The local filesystem can not be written. Please check permissions.");
        break;
    case CSYNC_STATUS_PROXY_ERROR:
        errStr = tr("CSync failed to connect through a proxy.");
        break;
    case CSYNC_STATUS_PROXY_AUTH_ERROR:
        errStr = tr("CSync could not authenticate at the proxy.");
        break;
    case CSYNC_STATUS_LOOKUP_ERROR:
        errStr = tr("CSync failed to lookup proxy or server.");
        break;
    case CSYNC_STATUS_SERVER_AUTH_ERROR:
        errStr = tr("CSync failed to authenticate at the %1 server.").arg(Theme::instance()->appNameGUI());
        break;
    case CSYNC_STATUS_CONNECT_ERROR:
        errStr = tr("CSync failed to connect to the network.");
        break;
    case CSYNC_STATUS_TIMEOUT:
        errStr = tr("A network connection timeout happend.");
        break;
    case CSYNC_STATUS_HTTP_ERROR:
        errStr = tr("A HTTP transmission error happened.");
        break;
    case CSYNC_STATUS_PERMISSION_DENIED:
        errStr = tr("CSync failed due to not handled permission deniend.");
        break;
    case CSYNC_STATUS_NOT_FOUND:
        errStr = tr("CSync failed to access "); // filename gets added.
        break;
    case CSYNC_STATUS_FILE_EXISTS:
        errStr = tr("CSync tried to create a directory that already exists.");
        break;
    case CSYNC_STATUS_OUT_OF_SPACE:
        errStr = tr("CSync: No space on %1 server available.").arg(Theme::instance()->appNameGUI());
        break;
    case CSYNC_STATUS_QUOTA_EXCEEDED:
        errStr = tr("CSync: No space on %1 server available.").arg(Theme::instance()->appNameGUI());
        break;
    case CSYNC_STATUS_UNSUCCESSFUL:
        errStr = tr("CSync unspecified error.");
        break;
    case CSYNC_STATUS_ABORTED:
        errStr = tr("Aborted by the user");
        break;

    default:
        errStr = tr("An internal error number %1 happend.").arg( (int) err );
    }

    return errStr;

}

bool CSyncThread::checkBlacklisting( SyncFileItem *item )
{
    bool re = false;

    if( !_journal ) {
        qWarning() << "Journal is undefined!";
        return false;
    }

    SyncJournalBlacklistRecord entry = _journal->blacklistEntry(item->_file);
    item->_blacklistedInDb = false;

    // if there is a valid entry in the blacklist table and the retry count is
    // already null or smaller than 0, the file is blacklisted.
    if( entry.isValid() ) {
        item->_blacklistedInDb = true;

        if( entry._retryCount <= 0 ) {
            re = true;
        }

        // if the retryCount is 0, but the etag for downloads or the mtime for uploads
        // has changed, it is tried again
        // note that if the retryCount is -1 we never try again.
        if( entry._retryCount == 0 ) {
            if( item->_dir == SyncFileItem::Up ) { // check the modtime
                if(item->_modtime == 0 || entry._lastTryModtime == 0) {
                    re = false;
                } else {
                    if( item->_modtime != entry._lastTryModtime ) {
                        re = false;
                        qDebug() << item->_file << " is blacklisted, but has changed mtime!";
                    }
                }
            } else {
                // download, check the etag.
                if( item->_etag.isEmpty() || entry._lastTryEtag.isEmpty() ) {
                    qDebug() << item->_file << "one ETag is empty, no blacklisting";
                    return false;
                } else {
                    if( item->_etag != entry._lastTryEtag ) {
                        re = false;
                        qDebug() << item->_file << " is blacklisted, but has changed etag!";
                    }
                }
            }
        }

        if( re ) {
            qDebug() << "Item is on blacklist: " << entry._file << "retries:" << entry._retryCount;
            item->_instruction = CSYNC_INSTRUCTION_IGNORE;
            // FIXME: put the error string into an .arg(..) later
            item->_errorString = tr("The item is not synced because of previous errors:")
                    + QLatin1String(" ")+ entry._errorString;
            slotProgress( Progress::SoftError, *item );
        }
    }

    return re;
}

int CSyncThread::treewalkLocal( TREE_WALK_FILE* file, void *data )
{
    return static_cast<CSyncThread*>(data)->treewalkFile( file, false );
}

int CSyncThread::treewalkRemote( TREE_WALK_FILE* file, void *data )
{
    return static_cast<CSyncThread*>(data)->treewalkFile( file, true );
}

int CSyncThread::treewalkFile( TREE_WALK_FILE *file, bool remote )
{
    if( ! file ) return -1;
    SyncFileItem item;
    item._file = QString::fromUtf8( file->path );
    item._originalFile = item._file;
    item._instruction = file->instruction;
    item._dir = SyncFileItem::None;
    item._fileId = QString::fromUtf8(file->file_id);

    // record the seen files to be able to clean the journal later
    _seenFiles[item._file] = QString();

    switch(file->error_status) {
    case CSYNC_STATUS_OK:
        break;
    case CSYNC_STATUS_INDIVIDUAL_IS_SYMLINK:
        item._errorString = tr("Symbolic links are not supported in syncing.");
        break;
    case CSYNC_STATUS_INDIVIDUAL_IGNORE_LIST:
        item._errorString = tr("File is listed on the ignore list.");
        break;
    case CSYNC_STATUS_INDIVIDUAL_IS_INVALID_CHARS:
        item._errorString = tr("File contains invalid characters that can not be synced cross platform.");
        break;
    default:
        Q_ASSERT("Non handled error-status");
        /* No error string */
    }

    item._isDirectory = file->type == CSYNC_FTW_TYPE_DIR;
    item._modtime = file->modtime;
    item._etag = file->etag;
    item._size = file->size;
    item._should_update_etag = file->should_update_etag;
    switch( file->type ) {
    case CSYNC_FTW_TYPE_DIR:
        item._type = SyncFileItem::Directory;
        break;
    case CSYNC_FTW_TYPE_FILE:
        item._type = SyncFileItem::File;
        break;
    case CSYNC_FTW_TYPE_SLINK:
        item._type = SyncFileItem::SoftLink;
        break;
    default:
        item._type = SyncFileItem::UnknownType;
    }

    SyncFileItem::Direction dir;

    int re = 0;

    switch(file->instruction) {
    case CSYNC_INSTRUCTION_NONE:
        break;
    case CSYNC_INSTRUCTION_NEW:
    case CSYNC_INSTRUCTION_SYNC:
    case CSYNC_INSTRUCTION_CONFLICT:
    case CSYNC_INSTRUCTION_RENAME:
    case CSYNC_INSTRUCTION_REMOVE:
        _progressInfo.overall_file_count++;
        _progressInfo.overall_transmission_size += file->size;
        //fall trough
    default:
        _needsUpdate = true;
    }
    switch(file->instruction) {
    case CSYNC_INSTRUCTION_UPDATED:
        // We need to update the database.
        _journal->setFileRecord(SyncJournalFileRecord(item, _localPath + item._file));
        item._instruction = CSYNC_INSTRUCTION_NONE;
        // fall trough
    case CSYNC_INSTRUCTION_NONE:
        if (item._isDirectory && remote) {
            // Because we want still to update etags of directories
            dir = SyncFileItem::None;
        } else {
            // No need to do anything.
            _hasFiles = true;

            return re;
        }
        break;
    case CSYNC_INSTRUCTION_RENAME:
        dir = !remote ? SyncFileItem::Down : SyncFileItem::Up;
        item._renameTarget = QString::fromUtf8( file->rename_path );
        if (item._isDirectory)
            _renamedFolders.insert(item._file, item._renameTarget);
        break;
    case CSYNC_INSTRUCTION_REMOVE:
        dir = !remote ? SyncFileItem::Down : SyncFileItem::Up;
                break;
    case CSYNC_INSTRUCTION_CONFLICT:
    case CSYNC_INSTRUCTION_IGNORE:
    case CSYNC_INSTRUCTION_ERROR:
        //
        slotProgress(Progress::SoftError, item, 0, 0);
        dir = SyncFileItem::None;
        break;
    case CSYNC_INSTRUCTION_EVAL:
    case CSYNC_INSTRUCTION_NEW:
    case CSYNC_INSTRUCTION_SYNC:
    case CSYNC_INSTRUCTION_STAT_ERROR:
    case CSYNC_INSTRUCTION_DELETED:
    default:
        dir = remote ? SyncFileItem::Down : SyncFileItem::Up;
        break;
    }

    item._dir = dir;
    // check for blacklisting of this item.
    // if the item is on blacklist, the instruction was set to IGNORE
    checkBlacklisting( &item );

    if (file->instruction != CSYNC_INSTRUCTION_IGNORE
        && file->instruction != CSYNC_INSTRUCTION_REMOVE) {
      _hasFiles = true;
    }
    _syncedItems.append(item);

    return re;
}

void CSyncThread::handleSyncError(CSYNC *ctx, const char *state) {
    CSYNC_STATUS err = csync_get_status( ctx );
    const char *errMsg = csync_get_status_string( ctx );
    QString errStr = csyncErrorToString(err);
    if( errMsg ) {
        if( !errStr.endsWith(" ")) {
            errStr.append(" ");
        }
        errStr += QString::fromUtf8(errMsg);
    }

    // if there is csyncs url modifier in the error message, replace it.
    if( errStr.contains("ownclouds://") ) errStr.replace("ownclouds://", "https://");
    if( errStr.contains("owncloud://") ) errStr.replace("owncloud://", "http://");

    qDebug() << " #### ERROR during "<< state << ": " << errStr;

    if( CSYNC_STATUS_IS_EQUAL( err, CSYNC_STATUS_ABORTED) ) {
        qDebug() << "Update phase was aborted by user!";
    } else if( CSYNC_STATUS_IS_EQUAL( err, CSYNC_STATUS_SERVICE_UNAVAILABLE ) ||
            CSYNC_STATUS_IS_EQUAL( err, CSYNC_STATUS_CONNECT_ERROR )) {
        emit csyncUnavailable();
    } else {
        emit csyncError(errStr);
    }
    csync_commit(_csync_ctx);
    emit finished();
    _syncMutex.unlock();
    _thread.quit();
}

static void updater_progress_callback(CSYNC_PROGRESS *progress, void *userdata)
{
    static QElapsedTimer localTimer;
    static QElapsedTimer remoteTimer;
    if (progress->kind == CSYNC_NOTIFY_START_LOCAL_UPDATE) {
        localTimer.start();
    } else if (progress->kind == CSYNC_NOTIFY_FINISHED_LOCAL_UPDATE) {
        // There is also localTimer.nsecsElapsed()
        qDebug() << "Local Update took" << localTimer.elapsed() << "msec";
    } else if (progress->kind == CSYNC_NOTIFY_START_REMOTE_UPDATE) {
        remoteTimer.start();
    } else if (progress->kind == CSYNC_NOTIFY_FINISHED_REMOTE_UPDATE) {
        qDebug() << "Remote Update took" << remoteTimer.elapsed() << "msec";
    }

}

void CSyncThread::startSync()
{
    if (!_syncMutex.tryLock()) {
        qDebug() << Q_FUNC_INFO << "WARNING: Another sync seems to be running. Not starting a new one.";
        return;
    }

    if( ! _csync_ctx ) {
        qDebug() << "XXXXXXXXXXXXXXXX FAIL: do not have csync_ctx!";
    }
    qDebug() << Q_FUNC_INFO << "Sync started";


    qDebug() << "starting to sync " << qApp->thread() << QThread::currentThread();
    _syncedItems.clear();
    _needsUpdate = false;

    csync_resume(_csync_ctx);

    if (!_journal->exists()) {
        qDebug() << "=====sync looks new (no DB exists), activating recursive PROPFIND if csync supports it";
        bool no_recursive_propfind = false;
        csync_set_module_property(_csync_ctx, "no_recursive_propfind", &no_recursive_propfind);
    } else {
        // retrieve the file count from the db and close it afterwards because
        // csync_update also opens the database.
        int fileRecordCount = 0;
        fileRecordCount = _journal->getFileRecordCount();
        _journal->close();

        if( fileRecordCount == -1 ) {
            qDebug() << "No way to create a sync journal!";
            emit csyncError(tr("Unable to initialize a sync journal."));

            csync_commit(_csync_ctx);
            emit finished();
            _syncMutex.unlock();
            _thread.quit();

            return;
            // database creation error!
        } else if ( fileRecordCount < 50 ) {
            qDebug() << "=====sync DB has only" << fileRecordCount << "items, enable recursive PROPFIND if csync supports it";
            bool no_recursive_propfind = false;
            csync_set_module_property(_csync_ctx, "no_recursive_propfind", &no_recursive_propfind);
        } else {
            qDebug() << "=====sync with existing DB";
        }
    }

    csync_set_module_property(_csync_ctx, "csync_context", _csync_ctx);
    csync_set_userdata(_csync_ctx, this);
    // TODO: This should be a part of this method, but we don't have
    // any way to get "session_key" module property from csync. Had we
    // have it, then we could keep this code and remove it from
    // AbstractCredentials implementations.
    if (Account *account = AccountManager::instance()->account()) {
        account->credentials()->syncContextPreStart(_csync_ctx);
    } else {
        qDebug() << Q_FUNC_INFO << "No default Account object, huh?";
    }
    // if (_lastAuthCookies.length() > 0) {
    //     // Stuff cookies inside csync, then we can avoid the intermediate HTTP 401 reply
    //     // when https://github.com/owncloud/core/pull/4042 is merged.
    //     QString cookiesAsString;
    //     foreach(QNetworkCookie c, _lastAuthCookies) {
    //         cookiesAsString += c.name();
    //         cookiesAsString += '=';
    //         cookiesAsString += c.value();
    //         cookiesAsString += "; ";
    //     }
    //     csync_set_module_property(_csync_ctx, "session_key", cookiesAsString.to
    // }

    // csync_set_auth_callback( _csync_ctx, getauth );
    csync_set_log_callback( csyncLogCatcher );
    csync_set_log_level( 11 );

    _syncTime.start();

<<<<<<< HEAD
    // Only used for the updater progress as we use the new propagator right now which does its own thing
    csync_set_progress_callback(_csync_ctx, updater_progress_callback);

    QElapsedTimer updateTime;
    updateTime.start();
=======
>>>>>>> 496d900f
    qDebug() << "#### Update start #################################################### >>";

    UpdateJob *job = new UpdateJob(_csync_ctx);
    job->moveToThread(&_thread);
    connect(job, SIGNAL(finished(int)), this, SLOT(slotUpdateFinished(int)));
    QMetaObject::invokeMethod(job, "start");
}

void CSyncThread::slotUpdateFinished(int updateResult)
{
    if (updateResult < 0 ) {
        handleSyncError(_csync_ctx, "csync_update");
        return;
    }
    qDebug() << "<<#### Update end #################################################### " << _syncTime.elapsed();

    if( csync_reconcile(_csync_ctx) < 0 ) {
        handleSyncError(_csync_ctx, "csync_reconcile");
        return;
    }

    slotProgress(Progress::StartSync, SyncFileItem(), 0, 0);

    _progressInfo = Progress::Info();

    _hasFiles = false;
    bool walkOk = true;
    _seenFiles.clear();

    if( csync_walk_local_tree(_csync_ctx, &treewalkLocal, 0) < 0 ) {
        qDebug() << "Error in local treewalk.";
        walkOk = false;
    }
    if( walkOk && csync_walk_remote_tree(_csync_ctx, &treewalkRemote, 0) < 0 ) {
        qDebug() << "Error in remote treewalk.";
    }

    // Adjust the paths for the renames.
    for (SyncFileItemVector::iterator it = _syncedItems.begin();
            it != _syncedItems.end(); ++it) {
        it->_file = adjustRenamedPath(it->_file);
    }

    if (!_hasFiles && !_syncedItems.isEmpty()) {
        qDebug() << Q_FUNC_INFO << "All the files are going to be removed, asking the user";
        bool cancel = false;
        emit aboutToRemoveAllFiles(_syncedItems.first()._dir, &cancel);
        if (cancel) {
            qDebug() << Q_FUNC_INFO << "Abort sync";
            return;
        }
    }

    if (_needsUpdate)
        emit(started());

    ne_session_s *session = 0;
    // that call to set property actually is a get which will return the session
    // FIXME add a csync_get_module_property to csync

    csync_set_module_property(_csync_ctx, "get_dav_session", &session);
    Q_ASSERT(session);

    _propagator.reset(new OwncloudPropagator (session, _localPath, _remoteUrl, _remotePath,
                                              _journal, &_thread));
    connect(_propagator.data(), SIGNAL(completed(SyncFileItem)),
            this, SLOT(transferCompleted(SyncFileItem)), Qt::QueuedConnection);
    connect(_propagator.data(), SIGNAL(progress(Progress::Kind,SyncFileItem,quint64,quint64)),
            this, SLOT(slotProgress(Progress::Kind,SyncFileItem,quint64,quint64)));
    connect(_propagator.data(), SIGNAL(progressChanged(qint64)), this, SLOT(slotProgressChanged(qint64)));
    connect(_propagator.data(), SIGNAL(finished()), this, SLOT(slotFinished()));

    setNetworkLimits();

    _propagator->start(_syncedItems);
}

void CSyncThread::setNetworkLimits()
{
    MirallConfigFile cfg;

    if( !_propagator ) return;

    int downloadLimit = 0;
    if (cfg.useDownloadLimit()) {
        downloadLimit = cfg.downloadLimit() * 1000;
    }
    _propagator->_downloadLimit = downloadLimit;

    int uploadLimit = -75; // 75%
    int useUpLimit = cfg.useUploadLimit();
    if ( useUpLimit >= 1) {
        uploadLimit = cfg.uploadLimit() * 1000;
    } else if (useUpLimit == 0) {
        uploadLimit = 0;
    }
    _propagator->_uploadLimit = uploadLimit;

    qDebug() << " N------N Network Limits changed!";
}

void CSyncThread::transferCompleted(const SyncFileItem &item)
{
    qDebug() << Q_FUNC_INFO << item._file << item._status << item._errorString;

    /* Update the _syncedItems vector */
    int idx = _syncedItems.indexOf(item);
    if (idx >= 0) {
        _syncedItems[idx]._instruction = item._instruction;
        _syncedItems[idx]._errorString = item._errorString;
        _syncedItems[idx]._status = item._status;

    } else {
        qWarning() << Q_FUNC_INFO << "Could not find index in synced items!";
    }

    if (item._status == SyncFileItem::FatalError) {
        emit csyncError(item._errorString);
    }
}

void CSyncThread::slotFinished()
{
    // emit the treewalk results.
    if( ! _journal->postSyncCleanup( _seenFiles ) ) {
        qDebug() << "Cleaning of synced ";
    }
    _journal->commit("All Finished.", false);
    emit treeWalkResult(_syncedItems);

    csync_commit(_csync_ctx);

    qDebug() << "CSync run took " << _syncTime.elapsed() << " Milliseconds";
    slotProgress(Progress::EndSync,SyncFileItem(), 0 , 0);
    emit finished();
    _propagator.reset(0);
    _syncMutex.unlock();
    _thread.quit();
}

void CSyncThread::progressProblem(Progress::Kind kind, const SyncFileItem& item)
{
    Progress::SyncProblem problem;

    problem.kind = kind;
    problem.current_file = item._file;
    problem.error_message = item._errorString;
    problem.error_code = item._httpErrorCode;
    problem.timestamp =  QDateTime::currentDateTime();

    // connected to something in folder.
    emit transmissionProblem( problem );
}

void CSyncThread::slotProgressChanged(qint64 change)
{
    _progressInfo.overall_transmission_size += change;
}

void CSyncThread::slotProgress(Progress::Kind kind, const SyncFileItem& item, quint64 curr, quint64 total)
{
    if( Progress::isErrorKind(kind) ) {
        progressProblem(kind, item);
        return;
    }

    if( kind == Progress::StartSync ) {
        _currentFileNo = 0;
        _lastOverallBytes = 0;
    }
    if( kind == Progress::StartDelete ||
            kind == Progress::StartDownload ||
            kind == Progress::StartRename ||
            kind == Progress::StartUpload ) {
        int indx = _syncedItems.indexOf(item);
        if( _previousIndex != indx ) {
            _currentFileNo += 1;
            _previousIndex = indx;
        }
        curr = 0;
    }

    if( kind == Progress::EndUpload ||
            kind == Progress::EndDownload) {
        _lastOverallBytes += total;
    }

    Progress::Info pInfo(_progressInfo);
    pInfo.kind                  = kind;
    pInfo.current_file          = item._file;
    pInfo.rename_target         = item._renameTarget;
    pInfo.file_size             = total;
    pInfo.current_file_bytes    = curr;
    pInfo.current_file_no       = _currentFileNo;
    pInfo.timestamp             = QDateTime::currentDateTime();
    pInfo.overall_current_bytes = _lastOverallBytes + curr;
    // Connect to something in folder!
    emit transmissionProgress( pInfo );
}

/* Given a path on the remote, give the path as it is when the rename is done */
QString CSyncThread::adjustRenamedPath(const QString& original)
{
    int slashPos = original.size();
    while ((slashPos = original.lastIndexOf('/' , slashPos - 1)) > 0) {
        QHash< QString, QString >::const_iterator it = _renamedFolders.constFind(original.left(slashPos));
        if (it != _renamedFolders.constEnd()) {
            return *it + original.mid(slashPos);
        }
    }
    return original;
}

void CSyncThread::abort()
{
    csync_request_abort(_csync_ctx);
    if(_propagator)
        _propagator->abort();
}

} // ns Mirall<|MERGE_RESOLUTION|>--- conflicted
+++ resolved
@@ -510,14 +510,9 @@
 
     _syncTime.start();
 
-<<<<<<< HEAD
     // Only used for the updater progress as we use the new propagator right now which does its own thing
     csync_set_progress_callback(_csync_ctx, updater_progress_callback);
 
-    QElapsedTimer updateTime;
-    updateTime.start();
-=======
->>>>>>> 496d900f
     qDebug() << "#### Update start #################################################### >>";
 
     UpdateJob *job = new UpdateJob(_csync_ctx);
