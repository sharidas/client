/*
 * Copyright (C) by Klaas Freitag <freitag@owncloud.com>
 *
 * This program is free software; you can redistribute it and/or modify
 * it under the terms of the GNU General Public License as published by
 * the Free Software Foundation; either version 2 of the License, or
 * (at your option) any later version.
 *
 * This program is distributed in the hope that it will be useful, but
 * WITHOUT ANY WARRANTY; without even the implied warranty of MERCHANTABILITY
 * or FITNESS FOR A PARTICULAR PURPOSE. See the GNU General Public License
 * for more details.
 */

#include "mirall/mirallconfigfile.h"
#include "mirall/owncloudtheme.h"
#include "mirall/miralltheme.h"

#include <QtCore>
#include <QtGui>

#define DEFAULT_REMOTE_POLL_INTERVAL 30000 // default remote poll time in milliseconds
#define DEFAULT_LOCAL_POLL_INTERVAL  10000 // default local poll time in milliseconds
#define DEFAULT_POLL_TIMER_EXEED     10

#define OC_ORGANIZATION QLatin1String("ownCloud")
#define OC_APPLICATION  QLatin1String("ownCloudClient")

#define CA_CERTS_KEY QLatin1String("CaCertificates")

namespace Mirall {

QString MirallConfigFile::_passwd;
QString MirallConfigFile::_oCVersion;
bool    MirallConfigFile::_askedUser = false;

MirallConfigFile::MirallConfigFile( const QString& appendix )
    :_customHandle(appendix)
{
}

QString MirallConfigFile::configPath() const
{
    QString dir = QDesktopServices::storageLocation(QDesktopServices::DataLocation);
    if( !dir.endsWith(QLatin1Char('/')) ) dir.append(QLatin1Char('/'));
    return dir;
}

QString MirallConfigFile::excludeFile() const
{
    const QString exclFile(QLatin1String("exclude.lst"));
    QString dir = configPath();
    dir += exclFile;

    QFileInfo fi( dir );
    if( fi.isReadable() ) {
        return dir;
    }

    // Check alternative places...
#ifdef Q_OS_WIN32
    fi.setFile( QApplication::applicationDirPath(), exclFile );
#endif
#ifdef Q_OS_LINUX
    fi.setFile( QString("/etc"), exclFile );
#endif
#ifdef Q_OS_MAC
    // exec path is inside the bundle
    fi.setFile( QApplication::applicationDirPath(),
                QLatin1String("../Resources/") + exclFile );
#endif
    if( fi.isReadable() ) {
        qDebug() << "  ==> returning exclude file path: " << fi.absoluteFilePath();
        return fi.absoluteFilePath();
    }
    qDebug() << "EMPTY exclude file path!";
    return QString::null;
}

QString MirallConfigFile::configFile() const
{
#ifdef OWNCLOUD_CLIENT
    ownCloudTheme theme;
#else
    mirallTheme theme;
#endif
    if( qApp->applicationName().isEmpty() ) {
        qApp->setApplicationName( theme.appName() );
    }
    QString dir = configPath() + theme.configFileName();
    if( !_customHandle.isEmpty() ) {
        dir.append( QLatin1Char('_'));
        dir.append( _customHandle );
        qDebug() << "  OO Custom config file in use: " << dir;
    }
    return dir;
}

bool MirallConfigFile::exists()
{
    QFile file( configFile() );
    return file.exists();
}

QString MirallConfigFile::defaultConnection() const
{
    return QLatin1String("ownCloud");
}

bool MirallConfigFile::connectionExists( const QString& conn )
{
    QString con = conn;
    if( conn.isEmpty() ) con = defaultConnection();

    QSettings settings( configFile(), QSettings::IniFormat);
    settings.setIniCodec( "UTF-8" );

    return settings.contains( QString::fromLatin1("%1/url").arg( conn ) );
}


void MirallConfigFile::writeOwncloudConfig( const QString& connection,
                                            const QString& url,
                                            const QString& user,
                                            const QString& passwd,
                                            bool skipPwd,
                                            bool enc)
{
    const QString file = configFile();
    qDebug() << "*** writing mirall config to " << file << " Skippwd: " << skipPwd;
    QString pwd( passwd );

    QSettings settings( file, QSettings::IniFormat);
    settings.setIniCodec( "UTF-8" );
    QString cloudsUrl( url );

    if( !cloudsUrl.startsWith( QLatin1String("http")) )
        cloudsUrl.prepend(QLatin1String("http://"));

    settings.beginGroup( connection );
<<<<<<< HEAD

    settings.setValue( QLatin1String("url"), cloudsUrl );
    settings.setValue( QLatin1String("user"), user );
    settings.setValue( QLatin1String("encryption"), QVariant(enc) );

=======
    settings.setValue("url", cloudsUrl );
    settings.setValue("user", user );
    settings.setValue( "encryption", QVariant(enc) );
>>>>>>> 7f9a0f11
    if( skipPwd ) {
        pwd.clear();
    }

    QByteArray pwdba = pwd.toUtf8();
    settings.setValue( QLatin1String("passwd"), QVariant(pwdba.toBase64()) );
    settings.setValue( QLatin1String("nostoredpassword"), QVariant(skipPwd) );
    settings.sync();

    // check the perms, only read-write for the owner.
    QFile::setPermissions( file, QFile::ReadOwner|QFile::WriteOwner );

}

// set the url, called from redirect handling.
void MirallConfigFile::setOwnCloudUrl( const QString& connection, const QString & url )
{
    const QString file = configFile();

    QSettings settings( file, QSettings::IniFormat);
    settings.setIniCodec( "UTF-8" );
    settings.beginGroup( connection );
    settings.setValue( QLatin1String("url"), url );

    settings.sync();
}

QByteArray MirallConfigFile::caCerts( )
{
    QSettings settings( configFile(), QSettings::IniFormat );
    settings.setIniCodec( "UTF-8" );

    QByteArray certs = settings.value( CA_CERTS_KEY ).toByteArray();

    return certs;
}

void MirallConfigFile::setCaCerts( const QByteArray & certs )
{
    const QString file = configFile();

    QSettings settings( file, QSettings::IniFormat);
    settings.setIniCodec( "UTF-8" );
    settings.setValue( CA_CERTS_KEY, certs );

    settings.sync();
}


void MirallConfigFile::removeConnection( const QString& connection )
{
    QString con( connection );
    if( connection.isEmpty() ) con = defaultConnection();

    qDebug() << "    removing the config file for connection " << con;

    // Currently its just removing the entire config file
    QSettings settings( configFile(), QSettings::IniFormat);
    settings.setIniCodec( "UTF-8" );
    settings.beginGroup( con );
    settings.remove(QString::null);  // removes all content from the group
    settings.sync();
}

/*
 * returns the configured owncloud url if its already configured, otherwise an empty
 * string.
 * The returned url always has a trailing hash.
 * If webdav is true, the webdav-server url is returned.
 */
QString MirallConfigFile::ownCloudUrl( const QString& connection, bool webdav ) const
{
    QString con( connection );
    if( connection.isEmpty() ) con = defaultConnection();

    QSettings settings( configFile(), QSettings::IniFormat );
    settings.setIniCodec( "UTF-8" );
    settings.beginGroup( con );

    // For the WebDAV connect it is required to know which version the server is running
    // because the url changed :-/
    if( webdav && _oCVersion.isEmpty() ) {
        qDebug() << "######## Config does not yet know the ownCloud server version #########";
        qDebug() << "###################### THIS SHOULD NOT HAPPEN! ########################";
    }

    QString url = settings.value( QLatin1String("url") ).toString();
    if( ! url.isEmpty() ) {
        if( ! url.endsWith(QLatin1Char('/'))) url.append(QLatin1String("/"));
        if( webdav ) url.append( QLatin1String("files/webdav.php/") );
    }

    // qDebug() << "Returning configured owncloud url: " << url;

  return url;
}

QString MirallConfigFile::ownCloudUser( const QString& connection ) const
{
    QString con( connection );
    if( connection.isEmpty() ) con = defaultConnection();

    QSettings settings( configFile(), QSettings::IniFormat );
    settings.setIniCodec( "UTF-8" );
    settings.beginGroup( con );

    QString user = settings.value( QLatin1String("user") ).toString();
    // qDebug() << "Returning configured owncloud user: " << user;

    return user;
}

int MirallConfigFile::remotePollInterval( const QString& connection ) const
{
  QString con( connection );
  if( connection.isEmpty() ) con = defaultConnection();

  QSettings settings( configFile(), QSettings::IniFormat );
  settings.setIniCodec( "UTF-8" );
  settings.beginGroup( con );

  int remoteInterval = settings.value( QLatin1String("remotePollInterval"), DEFAULT_REMOTE_POLL_INTERVAL ).toInt();
  int localInterval  = settings.value(QLatin1String("localPollInterval"), DEFAULT_LOCAL_POLL_INTERVAL ).toInt();
  if( remoteInterval < 2*localInterval ) {
    qDebug() << "WARN: remote poll Interval should at least be twice as local poll interval!";
  }
  if( remoteInterval < 5000 || remoteInterval < localInterval ) {
    qDebug() << "Remote Interval is smaller than local Interval";
    remoteInterval = DEFAULT_REMOTE_POLL_INTERVAL;
  }
  return remoteInterval;
}

int MirallConfigFile::localPollInterval( const QString& connection ) const
{
  QString con( connection );
  if( connection.isEmpty() ) con = defaultConnection();

  QSettings settings( configFile(), QSettings::IniFormat );
  settings.setIniCodec( "UTF-8" );
  settings.beginGroup( con );

  int remoteInterval = settings.value( QLatin1String("remotePollInterval"), DEFAULT_REMOTE_POLL_INTERVAL ).toInt();
  int localInterval  = settings.value(QLatin1String("localPollInterval"), DEFAULT_LOCAL_POLL_INTERVAL ).toInt();
  if( remoteInterval < 2*localInterval ) {
    qDebug() << "WARN: remote poll Interval should at least be twice as local poll interval!";
  }
  if( localInterval < 2500 || remoteInterval < localInterval ) {
    qDebug() << "Remote Interval is smaller than local Interval";
    localInterval = DEFAULT_LOCAL_POLL_INTERVAL;
  }
  return localInterval;
}

int MirallConfigFile::pollTimerExceedFactor( const QString& connection ) const
{
  QString con( connection );
  if( connection.isEmpty() ) con = defaultConnection();

  QSettings settings( configFile(), QSettings::IniFormat );
  settings.setIniCodec( "UTF-8" );
  settings.beginGroup( con );

  int pte = settings.value( QLatin1String("pollTimerExeedFactor"), DEFAULT_POLL_TIMER_EXEED).toInt();

  if( pte < 1 ) pte = DEFAULT_POLL_TIMER_EXEED;

  return pte;
}

QString MirallConfigFile::ownCloudPasswd( const QString& connection ) const
{
    QString con( connection );
    if( connection.isEmpty() ) con = defaultConnection();

    QSettings settings( configFile(), QSettings::IniFormat );
    settings.setIniCodec( "UTF-8" );
    settings.beginGroup( con );

    QString pwd;

    bool skipPwd = settings.value( QLatin1String("nostoredpassword"), false ).toBool();
    if( skipPwd ) {
        if( ! _askedUser ) {
            bool ok;
            QString text = QInputDialog::getText(0, QApplication::translate("MirallConfigFile","ownCloud Password Required"),
                                                 QApplication::translate("MirallConfigFile","Please enter your ownCloud password:"),
                                                 QLineEdit::Password,
                                                 QString::null, &ok);
            if( ok && !text.isEmpty() ) { // empty password is not allowed on ownCloud
                _passwd = text;
                _askedUser = true;
            }
        }
        pwd = _passwd;
    } else {
        QByteArray pwdba = settings.value(QLatin1String("passwd")).toByteArray();
        if( pwdba.isEmpty() ) {
            // check the password entry, cleartext from before
            // read it and convert to base64, delete the cleartext entry.
            QString p = settings.value(QLatin1String("password")).toString();

            if( ! p.isEmpty() ) {
                // its there, save base64-encoded and delete.

                pwdba = p.toUtf8();
                settings.setValue( QLatin1String("passwd"), QVariant(pwdba.toBase64()) );
                settings.remove( QLatin1String("password") );
                settings.sync();
            }
        }
        pwd = QString::fromUtf8( QByteArray::fromBase64(pwdba) );
    }

    return pwd;
}

QString MirallConfigFile::ownCloudVersion() const
{
    return _oCVersion;
}

void MirallConfigFile::setOwnCloudVersion( const QString& ver)
{
    qDebug() << "** Setting ownCloud Server version to " << ver;
    _oCVersion = ver;
}


bool MirallConfigFile::ownCloudSkipUpdateCheck( const QString& connection ) const
{
    QString con( connection );
    if( connection.isEmpty() ) con = defaultConnection();

    QSettings settings( configFile(), QSettings::IniFormat );
    settings.setIniCodec( "UTF-8" );
    settings.beginGroup( con );

    bool skipIt = settings.value( QLatin1String("skipUpdateCheck"), false ).toBool();

    return skipIt;
}

int MirallConfigFile::maxLogLines() const
{
    QSettings settings( configFile(), QSettings::IniFormat );
    settings.setIniCodec( "UTF-8" );
    settings.beginGroup(QLatin1String("Logging"));
    int logLines = settings.value( QLatin1String("maxLogLines"), 20000 ).toInt();
    return logLines;
}

QByteArray MirallConfigFile::basicAuthHeader() const
{
    QString concatenated = ownCloudUser() + QLatin1Char(':') + ownCloudPasswd();
    const QString b(QLatin1String("Basic "));
    QByteArray data = b.toLocal8Bit() + concatenated.toLocal8Bit().toBase64();

    return data;
}

// remove a custom config file.
void MirallConfigFile::cleanupCustomConfig()
{
    if( _customHandle.isEmpty() ) {
        qDebug() << "SKipping to erase the main configuration.";
        return;
    }
    QString file = configFile();
    if( QFile::exists( file ) ) {
        QFile::remove( file );
    }
}

// accept a config identified by the customHandle as general config.
void MirallConfigFile::acceptCustomConfig()
{
    if( _customHandle.isEmpty() ) {
        qDebug() << "WRN: Custom Handle is empty. Can not accept.";
        return;
    }

    QString srcConfig = configFile(); // this considers the custom handle
    _customHandle.clear();
    QString targetConfig = configFile();
    QString targetBak = targetConfig + QLatin1String(".bak");

    bool bakOk = false;
    // remove an evtl existing old config backup.
    if( QFile::exists( targetBak ) ) {
        QFile::remove( targetBak );
    }
    // create a backup of the current config.
    bakOk = QFile::rename( targetConfig, targetBak );

    // move the custom config to the master place.
    if( ! QFile::rename( srcConfig, targetConfig ) ) {
        // if the move from custom to master failed, put old backup back.
        if( bakOk ) {
            QFile::rename( targetBak, targetConfig );
        }
    }
    QFile::remove( targetBak );
}

QVariant MirallConfigFile::customMedia( customMediaType type )
{
    QVariant re;
    QString key;

    if( type == oCSetupTop ) {
        key = QLatin1String("oCSetupTop");
    } else if( type == oCSetupSide ) {
        key = QLatin1String("oCSetupSide");
    } else if( type == oCSetupBottom) {
        key = QLatin1String("oCSetupBottom");
    } else if( type == oCSetupFixUrl ) {
        key = QLatin1String("oCSetupFixUrl");
    } else if( type == oCSetupResultTop ) {
        key = QLatin1String("oCSetupResultTop");
    } else {
        qDebug() << "Wrong media type.";
    }

    if( !key.isEmpty() ) {
        QSettings settings( QSettings::IniFormat, QSettings::SystemScope, OC_ORGANIZATION, OC_APPLICATION );
        QString cfg = settings.fileName();
        qDebug() << "Trying to read config ini file at " << cfg;

        settings.setIniCodec( "UTF-8" );
        settings.beginGroup(QLatin1String("GUICustomize"));
        QString val = settings.value( key ).toString();

        if( !val.isEmpty() ) {
            QPixmap pix( val );
            if( pix.isNull() ) {
                // pixmap loading hasn't succeeded. We take the text instead.
                re.setValue( val );
            } else {
                re.setValue( pix );
            }
        }
    }
    return re;
}

void MirallConfigFile::setProxyType(int proxyType,
                  const QString& host,
                  int port,
                  const QString& user,
                  const QString& pass)
{
    QSettings settings( configFile(), QSettings::IniFormat );
    settings.setIniCodec( "UTF-8" );
    settings.beginGroup(QLatin1String("proxy"));

    settings.setValue(QLatin1String("type"), proxyType);
    settings.setValue(QLatin1String("host"), host);
    settings.setValue(QLatin1String("port"), port);
    settings.setValue(QLatin1String("user"), user);
    settings.setValue(QLatin1String("pass"), pass);

    settings.sync();
}

QVariant MirallConfigFile::getValue(const QString& param, const QString& group) const
{
    QSettings settings( configFile(), QSettings::IniFormat );
    settings.setIniCodec( "UTF-8" );
    settings.beginGroup(group);

    return settings.value(param);
}

int MirallConfigFile::proxyType() const
{
    return getValue(QLatin1String("type"), QLatin1String("proxy")).toInt();
}

QString MirallConfigFile::proxyHostName() const
{
    return getValue(QLatin1String("host"), QLatin1String("proxy")).toString();
}

int MirallConfigFile::proxyPort() const
{
    return getValue(QLatin1String("port"), QLatin1String("proxy")).toInt();
}

QString MirallConfigFile::proxyUser() const
{
    return getValue(QLatin1String("user"), QLatin1String("proxy")).toString();
}

QString MirallConfigFile::proxyPassword() const
{
    QByteArray pass = getValue(QLatin1String("pass"), QLatin1String("proxy")).toByteArray();
    return QString::fromUtf8(QByteArray::fromBase64(pass));
}

}<|MERGE_RESOLUTION|>--- conflicted
+++ resolved
@@ -138,17 +138,10 @@
         cloudsUrl.prepend(QLatin1String("http://"));
 
     settings.beginGroup( connection );
-<<<<<<< HEAD
-
     settings.setValue( QLatin1String("url"), cloudsUrl );
     settings.setValue( QLatin1String("user"), user );
     settings.setValue( QLatin1String("encryption"), QVariant(enc) );
 
-=======
-    settings.setValue("url", cloudsUrl );
-    settings.setValue("user", user );
-    settings.setValue( "encryption", QVariant(enc) );
->>>>>>> 7f9a0f11
     if( skipPwd ) {
         pwd.clear();
     }
