/*
 * libcsync -- a library to sync a directory with another
 *
 * Copyright (c) 2008-2013 by Andreas Schneider <asn@cryptomilk.org>
 * Copyright (c) 2012-2013 by Klaas Freitag <freitag@owncloud.com>
 *
 * This library is free software; you can redistribute it and/or
 * modify it under the terms of the GNU Lesser General Public
 * License as published by the Free Software Foundation; either
 * version 2.1 of the License, or (at your option) any later version.
 *
 * This library is distributed in the hope that it will be useful,
 * but WITHOUT ANY WARRANTY; without even the implied warranty of
 * MERCHANTABILITY or FITNESS FOR A PARTICULAR PURPOSE.  See the GNU
 * Lesser General Public License for more details.
 *
 * You should have received a copy of the GNU Lesser General Public
 * License along with this library; if not, write to the Free Software
 * Foundation, Inc., 51 Franklin Street, Fifth Floor, Boston, MA 02110-1301 USA
 */

#include "config.h"

#ifndef _GNU_SOURCE
#define _GNU_SOURCE
#endif

#include <errno.h>
#include <stdio.h>
#include <string.h>
#include <time.h>
#include <unistd.h>
#include <sys/types.h>
#include <stdbool.h>

#ifdef HAVE_ICONV_H
#include <iconv.h>
#endif
#ifdef HAVE_SYS_ICONV_H
#include <sys/iconv.h>
#endif

#include "c_lib.h"
#include "csync_private.h"
#include "csync_config.h"
#include "csync_exclude.h"
#include "csync_lock.h"
#include "csync_statedb.h"
#include "csync_time.h"
#include "csync_util.h"
#include "csync_misc.h"
#include "std/c_private.h"

#include "csync_update.h"
#include "csync_reconcile.h"
#include "csync_propagate.h"

#include "vio/csync_vio.h"

#include "csync_log.h"
#include "csync_rename.h"

static int _key_cmp(const void *key, const void *data) {
  uint64_t a;
  csync_file_stat_t *b;

  a = *(uint64_t *) (key);
  b = (csync_file_stat_t *) data;

  if (a < b->phash) {
    return -1;
  } else if (a > b->phash) {
    return 1;
  }

  return 0;
}

static int _data_cmp(const void *key, const void *data) {
  csync_file_stat_t *a, *b;

  a = (csync_file_stat_t *) key;
  b = (csync_file_stat_t *) data;

  if (a->phash < b->phash) {
    return -1;
  } else if (a->phash > b->phash) {
    return 1;
  }

  return 0;
}

int csync_create(CSYNC **csync, const char *local, const char *remote) {
  CSYNC *ctx;
  size_t len = 0;
  char *home;
  int rc;

  ctx = c_malloc(sizeof(CSYNC));
  if (ctx == NULL) {
    return -1;
  }

  ctx->status_code = CSYNC_STATUS_OK;

  /* remove trailing slashes */
  len = strlen(local);
  while(len > 0 && local[len - 1] == '/') --len;

  ctx->local.uri = c_strndup(local, len);
  if (ctx->local.uri == NULL) {
    ctx->status_code = CSYNC_STATUS_MEMORY_ERROR;
    free(ctx);
    return -1;
  }

  /* remove trailing slashes */
  len = strlen(remote);
  while(len > 0 && remote[len - 1] == '/') --len;

  ctx->remote.uri = c_strndup(remote, len);
  if (ctx->remote.uri == NULL) {
    ctx->status_code = CSYNC_STATUS_MEMORY_ERROR;
    free(ctx);
    return -1;
  }

  ctx->status_code = CSYNC_STATUS_OK;
  ctx->options.max_depth = MAX_DEPTH;
  ctx->options.max_time_difference = MAX_TIME_DIFFERENCE;
  ctx->options.unix_extensions = 0;
  ctx->options.with_conflict_copys=false;
  ctx->options.local_only_mode = false;

  ctx->pwd.uid = getuid();
  ctx->pwd.euid = geteuid();

  home = csync_get_user_home_dir();
  if (home == NULL) {
    SAFE_FREE(ctx->local.uri);
    SAFE_FREE(ctx->remote.uri);
    SAFE_FREE(ctx);
    errno = ENOMEM;
    ctx->status_code = CSYNC_STATUS_MEMORY_ERROR;
    return -1;
  }

  rc = asprintf(&ctx->options.config_dir, "%s/%s", home, CSYNC_CONF_DIR);
  SAFE_FREE(home);
  if (rc < 0) {
    SAFE_FREE(ctx->local.uri);
    SAFE_FREE(ctx->remote.uri);
    SAFE_FREE(ctx);
    errno = ENOMEM;
    ctx->status_code = CSYNC_STATUS_MEMORY_ERROR;
    return -1;
  }

  ctx->local.list     = 0;
  ctx->remote.list    = 0;
  ctx->current_fs = NULL;

  ctx->abort = false;

  *csync = ctx;
  return 0;
}

int csync_init(CSYNC *ctx) {
  int rc;
  time_t timediff = -1;
  char *exclude = NULL;
  char *lock = NULL;
  char *config = NULL;
  char errbuf[256] = {0};

  if (ctx == NULL) {
    errno = EBADF;
    return -1;
  }

  ctx->status_code = CSYNC_STATUS_OK;

  /* Do not initialize twice */
  if (ctx->status & CSYNC_STATUS_INIT) {
    return 1;
  }

  /* create dir if it doesn't exist */
  if (! c_isdir(ctx->options.config_dir)) {
    c_mkdirs(ctx->options.config_dir, 0700);
  }

  /* create lock file */
  if (asprintf(&lock, "%s/%s", ctx->local.uri, CSYNC_LOCK_FILE) < 0) {
    rc = -1;
    ctx->status_code = CSYNC_STATUS_MEMORY_ERROR;
    goto out;
  }

  if (csync_lock(lock) < 0) {
    rc = -1;
    ctx->status_code = CSYNC_STATUS_NO_LOCK;
    goto out;
  }

  /* load config file */
  if (asprintf(&config, "%s/%s", ctx->options.config_dir, CSYNC_CONF_FILE) < 0) {
    ctx->status_code = CSYNC_STATUS_MEMORY_ERROR;
    rc = -1;
    goto out;
  }

  rc = csync_config_parse_file(ctx, config);
  if (rc < 0) {
      CSYNC_LOG(CSYNC_LOG_PRIORITY_WARN, "Could not load config file %s, using defaults.", config);
  }

#ifndef _WIN32
  /* load global exclude list */
  if (asprintf(&exclude, "%s/ocsync/%s", SYSCONFDIR, CSYNC_EXCLUDE_FILE) < 0) {
    rc = -1;
    ctx->status_code = CSYNC_STATUS_MEMORY_ERROR;
    goto out;
  }

  if (csync_exclude_load(ctx, exclude) < 0) {
    C_STRERROR(errno, errbuf, sizeof(errbuf));
    CSYNC_LOG(CSYNC_LOG_PRIORITY_WARN, "Could not load %s - %s", exclude,
              errbuf);
  }
  SAFE_FREE(exclude);
#endif
  /* load exclude list */
  if (asprintf(&exclude, "%s/%s", ctx->options.config_dir,
        CSYNC_EXCLUDE_FILE) < 0) {
    ctx->status_code = CSYNC_STATUS_MEMORY_ERROR;
    rc = -1;
    goto out;
  }

  if (csync_exclude_load(ctx, exclude) < 0) {
    C_STRERROR(errno, errbuf, sizeof(errbuf));
    CSYNC_LOG(CSYNC_LOG_PRIORITY_INFO, "Could not load %s - %s", exclude,
              errbuf);
  }

  ctx->local.type = LOCAL_REPLICA;

  /* check for uri */
  if ( !ctx->options.local_only_mode && csync_fnmatch("*://*", ctx->remote.uri, 0) == 0) {
    size_t len;
    len = strstr(ctx->remote.uri, "://") - ctx->remote.uri;
    /* get protocol */
    if (len > 0) {
      char *module = NULL;
      /* module name */
      module = c_strndup(ctx->remote.uri, len);
      if (module == NULL) {
        rc = -1;
        ctx->status_code = CSYNC_STATUS_MEMORY_ERROR;
        goto out;
      }
      /* load module */
retry_vio_init:
      rc = csync_vio_init(ctx, module, NULL);
      if (rc < 0) {
        len = strlen(module);

        if (len > 0 && module[len-1] == 's') {
          module[len-1] = '\0';
          goto retry_vio_init;
        }
        /* Now vio init finally failed which means a module could not be found. */
	CSYNC_LOG(CSYNC_LOG_PRIORITY_FATAL,
		  "The csync module %s could not be loaded.", module);
        SAFE_FREE(module);
        ctx->status_code = CSYNC_STATUS_NO_MODULE;
        goto out;
      }
      SAFE_FREE(module);
      ctx->remote.type = REMOTE_REPLICA;
    }
  } else {
    ctx->remote.type = LOCAL_REPLICA;
  }

  if(!ctx->options.local_only_mode) {
    if(ctx->module.capabilities.time_sync_required) {
      timediff = csync_timediff(ctx);
      if (timediff > ctx->options.max_time_difference) {
          CSYNC_LOG(CSYNC_LOG_PRIORITY_FATAL,
                    "Clock skew detected. The time difference is greater than %d seconds!",
                    ctx->options.max_time_difference);
          ctx->status_code = CSYNC_STATUS_TIMESKEW;
          rc = -1;
          goto out;
      } else if (timediff < 0) {
          CSYNC_LOG(CSYNC_LOG_PRIORITY_FATAL, "Synchronisation is not possible!");
          ctx->status_code = CSYNC_STATUS_TIMESKEW;
          rc = -1;
          goto out;
      }
    } else {
        CSYNC_LOG(CSYNC_LOG_PRIORITY_TRACE, "Module does not need time synchronization.");
    }

    if(ctx->module.capabilities.unix_extensions == -1) { /* detect */
      if (csync_unix_extensions(ctx) < 0) {
          CSYNC_LOG(CSYNC_LOG_PRIORITY_FATAL, "Could not detect filesystem type.");
          ctx->status_code = CSYNC_STATUS_FILESYSTEM_UNKNOWN;
          rc = -1;
          goto out;
      }
    } else {
      /* The module specifies the value for the unix_extensions. */
      ctx->options.unix_extensions = ctx->module.capabilities.unix_extensions;
    }
  }

  if (ctx->options.timeout)
    csync_vio_set_property(ctx, "timeout", &ctx->options.timeout);

  if (c_rbtree_create(&ctx->local.tree, _key_cmp, _data_cmp) < 0) {
    ctx->status_code = CSYNC_STATUS_TREE_ERROR;
    rc = -1;
    goto out;
  }

  if (c_rbtree_create(&ctx->remote.tree, _key_cmp, _data_cmp) < 0) {
    ctx->status_code = CSYNC_STATUS_TREE_ERROR;
    rc = -1;
    goto out;
  }

  ctx->status = CSYNC_STATUS_INIT;

  csync_lock_remove(lock);

  csync_set_module_property(ctx, "csync_context", ctx);

  /* initialize random generator */
  srand(time(NULL));

  rc = 0;

out:
  SAFE_FREE(lock);
  SAFE_FREE(exclude);
  SAFE_FREE(config);
  return rc;
}

int csync_update(CSYNC *ctx) {
  int rc = -1;
  struct timespec start, finish;
  char *lock = NULL;

  if (ctx == NULL) {
    errno = EBADF;
    return -1;
  }
  ctx->status_code = CSYNC_STATUS_OK;

  /* try to create lock file */
  if (asprintf(&lock, "%s/%s", ctx->local.uri, CSYNC_LOCK_FILE) < 0) {
    ctx->status_code = CSYNC_STATUS_MEMORY_ERROR;
    rc = -1;
    return rc;
  }

  if (csync_lock(lock) < 0) {
    ctx->status_code = CSYNC_STATUS_NO_LOCK;
    rc = -1;
    return rc;
  }

  SAFE_FREE(lock);

  /* create/load statedb */
  if (! csync_is_statedb_disabled(ctx)) {
    rc = asprintf(&ctx->statedb.file, "%s/.csync_journal.db",
                  ctx->local.uri);
    if (rc < 0) {
        ctx->status_code = CSYNC_STATUS_MEMORY_ERROR;
        return rc;
    }
    CSYNC_LOG(CSYNC_LOG_PRIORITY_DEBUG, "Journal: %s", ctx->statedb.file);

    if (csync_statedb_load(ctx, ctx->statedb.file, &ctx->statedb.db) < 0) {
      ctx->status_code = CSYNC_STATUS_STATEDB_LOAD_ERROR;
      rc = -1;
      return rc;
    }
  }

  ctx->status_code = CSYNC_STATUS_OK;

  csync_memstat_check();

  /* update detection for local replica */
  csync_gettime(&start);
  ctx->current = LOCAL_REPLICA;
  ctx->replica = ctx->local.type;

  rc = csync_ftw(ctx, ctx->local.uri, csync_walker, MAX_DEPTH);
  if (rc < 0) {
    if(ctx->status_code == CSYNC_STATUS_OK)
        ctx->status_code = csync_errno_to_status(errno, CSYNC_STATUS_UPDATE_ERROR);
    return -1;
  }

  csync_gettime(&finish);

  CSYNC_LOG(CSYNC_LOG_PRIORITY_DEBUG,
            "Update detection for local replica took %.2f seconds walking %zu files.",
            c_secdiff(finish, start), c_rbtree_size(ctx->local.tree));
  csync_memstat_check();

  if (rc < 0) {
    ctx->status_code = CSYNC_STATUS_TREE_ERROR;
    return -1;
  }

  /* update detection for remote replica */
  if( ! ctx->options.local_only_mode ) {
    csync_gettime(&start);
    ctx->current = REMOTE_REPLICA;
    ctx->replica = ctx->remote.type;

    rc = csync_ftw(ctx, ctx->remote.uri, csync_walker, MAX_DEPTH);
    if (rc < 0) {
        if(ctx->status_code == CSYNC_STATUS_OK)
            ctx->status_code = csync_errno_to_status(errno, CSYNC_STATUS_UPDATE_ERROR);
        return -1;
    }


    csync_gettime(&finish);

    CSYNC_LOG(CSYNC_LOG_PRIORITY_DEBUG,
              "Update detection for remote replica took %.2f seconds "
              "walking %zu files.",
              c_secdiff(finish, start), c_rbtree_size(ctx->remote.tree));
    csync_memstat_check();
  }
  ctx->status |= CSYNC_STATUS_UPDATE;

  return 0;
}

int csync_reconcile(CSYNC *ctx) {
  int rc = -1;
  struct timespec start, finish;

  if (ctx == NULL) {
    errno = EBADF;
    return -1;
  }
  ctx->status_code = CSYNC_STATUS_OK;

  /* Reconciliation for local replica */
  csync_gettime(&start);

  ctx->current = LOCAL_REPLICA;
  ctx->replica = ctx->local.type;

  rc = csync_reconcile_updates(ctx);

  csync_gettime(&finish);

  CSYNC_LOG(CSYNC_LOG_PRIORITY_DEBUG,
      "Reconciliation for local replica took %.2f seconds visiting %zu files.",
      c_secdiff(finish, start), c_rbtree_size(ctx->local.tree));

  if (rc < 0) {
      if (!CSYNC_STATUS_IS_OK(ctx->status_code)) {
          ctx->status_code = csync_errno_to_status( errno, CSYNC_STATUS_RECONCILE_ERROR );
      }
      return -1;
  }

  /* Reconciliation for local replica */
  csync_gettime(&start);

  ctx->current = REMOTE_REPLICA;
  ctx->replica = ctx->remote.type;

  rc = csync_reconcile_updates(ctx);

  csync_gettime(&finish);

  CSYNC_LOG(CSYNC_LOG_PRIORITY_DEBUG,
      "Reconciliation for remote replica took %.2f seconds visiting %zu files.",
      c_secdiff(finish, start), c_rbtree_size(ctx->remote.tree));

  if (rc < 0) {
      if (!CSYNC_STATUS_IS_OK(ctx->status_code)) {
          ctx->status_code = csync_errno_to_status(errno,  CSYNC_STATUS_RECONCILE_ERROR );
      }
      return -1;
  }

  ctx->status |= CSYNC_STATUS_RECONCILE;

  return 0;
}

int csync_propagate(CSYNC *ctx) {
  int rc = -1;
  struct timespec start, finish;

  if (ctx == NULL) {
    errno = EBADF;
    return -1;
  }
  ctx->status_code = CSYNC_STATUS_OK;

  rc = csync_init_progress(ctx);
  if (rc < 0) {
    if( ctx->status_code == CSYNC_STATUS_OK )
        ctx->status_code = csync_errno_to_status(errno, CSYNC_STATUS_PROPAGATE_ERROR);
    return -1;
  }

  ctx->current = REMOTE_REPLICA;
  ctx->replica = ctx->remote.type;
  rc = csync_propagate_renames(ctx);
  if (rc < 0) {
      if( ctx->status_code == CSYNC_STATUS_OK )
          ctx->status_code = csync_errno_to_status(errno,  CSYNC_STATUS_PROPAGATE_ERROR);
      return -1;
  }

  ctx->status_code = CSYNC_STATUS_OK;

  /* Initialize the database for the overall progress callback. */
  rc = csync_init_progress(ctx);
  if (rc < 0) {
      if (ctx->status_code == CSYNC_STATUS_OK) {
          ctx->status_code = CSYNC_STATUS_PROPAGATE_ERROR;
      }
      return -1;
  }

  /* Reconciliation for local replica */
  csync_gettime(&start);

  ctx->current = LOCAL_REPLICA;
  ctx->replica = ctx->local.type;

  rc = csync_propagate_files(ctx);

  csync_gettime(&finish);

  CSYNC_LOG(CSYNC_LOG_PRIORITY_DEBUG,
      "Propagation for local replica took %.2f seconds visiting %zu files.",
      c_secdiff(finish, start), c_rbtree_size(ctx->local.tree));

  if (rc < 0) {
      if (!CSYNC_STATUS_IS_OK(ctx->status_code)) {
          ctx->status_code = csync_errno_to_status(errno,  CSYNC_STATUS_PROPAGATE_ERROR );
      }
      return -1;
  }

  /* Reconciliation for local replica */
  csync_gettime(&start);

  ctx->current = REMOTE_REPLICA;
  ctx->replica = ctx->remote.type;

  rc = csync_propagate_files(ctx);

  csync_gettime(&finish);

  CSYNC_LOG(CSYNC_LOG_PRIORITY_DEBUG,
      "Propagation for remote replica took %.2f seconds visiting %zu files.",
      c_secdiff(finish, start), c_rbtree_size(ctx->remote.tree));

  csync_finalize_progress(ctx);

  if (rc < 0) {
      if (!CSYNC_STATUS_IS_OK(ctx->status_code)) {
          ctx->status_code = csync_errno_to_status(errno,  CSYNC_STATUS_PROPAGATE_ERROR );
      }
      return -1;
  }

  ctx->status |= CSYNC_STATUS_PROPAGATE;

  return 0;
}

/*
 * local visitor which calls the user visitor with repacked stat info.
 */
static int _csync_treewalk_visitor(void *obj, void *data) {
    int rc = 0;
    csync_file_stat_t *cur         = NULL;
    CSYNC *ctx                     = NULL;
    c_rbtree_visit_func *visitor   = NULL;
    _csync_treewalk_context *twctx = NULL;
    TREE_WALK_FILE trav;

    cur = (csync_file_stat_t *) obj;
    ctx = (CSYNC *) data;

    if (ctx == NULL) {
      return -1;
    }

    if (obj == NULL || data == NULL) {
      ctx->status_code = CSYNC_STATUS_PARAM_ERROR;
      return -1;
    }
    ctx->status_code = CSYNC_STATUS_OK;

    twctx = (_csync_treewalk_context*) ctx->callbacks.userdata;
    if (twctx == NULL) {
      ctx->status_code = CSYNC_STATUS_PARAM_ERROR;
      return -1;
    }

    if (twctx->instruction_filter > 0 &&
        !(twctx->instruction_filter & cur->instruction) ) {
        return 0;
    }

    visitor = (c_rbtree_visit_func*)(twctx->user_visitor);
    if (visitor != NULL) {
      trav.path =   cur->path;
      trav.size =   cur->size;
      trav.modtime = cur->modtime;
      trav.uid =    cur->uid;
      trav.gid =    cur->gid;
      trav.mode =   cur->mode;
      trav.type =   cur->type;
      trav.instruction = cur->instruction;
      trav.rename_path = cur->destpath;
      trav.md5 =    cur->md5;
      trav.error_string = cur->error_string;

      rc = (*visitor)(&trav, twctx->userdata);
      cur->instruction = trav.instruction;
      if (trav.md5 != cur->md5) {
          SAFE_FREE(cur->md5);
          cur->md5 = c_strdup(trav.md5);
      }
      return rc;
    }
    ctx->status_code = CSYNC_STATUS_PARAM_ERROR;
    return -1;
}

/*
 * treewalk function, called from its wrappers below.
 *
 * it encapsulates the user visitor function, the filter and the userdata
 * into a treewalk_context structure and calls the rb treewalk function,
 * which calls the local _csync_treewalk_visitor in this module.
 * The user visitor is called from there.
 */
static int _csync_walk_tree(CSYNC *ctx, c_rbtree_t *tree, csync_treewalk_visit_func *visitor, int filter)
{
    _csync_treewalk_context tw_ctx;
    int rc = -1;

    if (ctx == NULL) {
        errno = EBADF;
        return rc;
    }

    if (visitor == NULL || tree == NULL) {
        ctx->status_code = CSYNC_STATUS_PARAM_ERROR;
        return rc;
    }
    
    tw_ctx.userdata = ctx->callbacks.userdata;
    tw_ctx.user_visitor = visitor;
    tw_ctx.instruction_filter = filter;

    ctx->callbacks.userdata = &tw_ctx;

    rc = c_rbtree_walk(tree, (void*) ctx, _csync_treewalk_visitor);
    if( rc < 0 ) {
      if( ctx->status_code == CSYNC_STATUS_OK )
          ctx->status_code = csync_errno_to_status(errno, CSYNC_STATUS_TREE_ERROR);
    }
    ctx->callbacks.userdata = tw_ctx.userdata;

    return rc;
}

/*
 * wrapper function for treewalk on the remote tree
 */
int csync_walk_remote_tree(CSYNC *ctx,  csync_treewalk_visit_func *visitor, int filter)
{
    c_rbtree_t *tree = NULL;
    int rc = -1;

    if(ctx != NULL) {
        ctx->status_code = CSYNC_STATUS_OK;
        tree = ctx->remote.tree;
    }

    /* all error handling in the called function */
    rc = _csync_walk_tree(ctx, tree, visitor, filter);
    return rc;
}

/*
 * wrapper function for treewalk on the local tree
 */
int csync_walk_local_tree(CSYNC *ctx, csync_treewalk_visit_func *visitor, int filter)
{
    c_rbtree_t *tree = NULL;
    int rc = -1;

    if (ctx != NULL) {
        ctx->status_code = CSYNC_STATUS_OK;
        tree = ctx->local.tree;
    }

    /* all error handling in the called function */
    rc = _csync_walk_tree(ctx, tree, visitor, filter);
    return rc;  
}

static void _tree_destructor(void *data) {
  csync_file_stat_t *freedata = NULL;

  freedata = (csync_file_stat_t *) data;
  csync_file_stat_free(freedata);
}

static int  _merge_and_write_statedb(CSYNC *ctx) {
  struct timespec start, finish;
  char errbuf[256] = {0};
  int jwritten = 0;
  int rc = 0;

  /* if we have a statedb */
  if (ctx->statedb.db != NULL) {
    /* and we have successfully synchronized */
    if (ctx->status >= CSYNC_STATUS_DONE) {
      /* merge trees */
      if (csync_merge_file_trees(ctx) < 0) {
        C_STRERROR(errno, errbuf, sizeof(errbuf));
        CSYNC_LOG(CSYNC_LOG_PRIORITY_ERROR, "Unable to merge trees: %s",
                  errbuf);
        ctx->status_code = CSYNC_STATUS_MERGE_FILETREE_ERROR;
        rc = -1;
      } else {
        csync_gettime(&start);
        /* write the statedb to disk */
        rc = csync_statedb_write(ctx, ctx->statedb.db);
        if (rc == 0) {
          jwritten = 1;
          csync_gettime(&finish);
          CSYNC_LOG(CSYNC_LOG_PRIORITY_DEBUG,
              "Writing the statedb of %zu files to disk took %.2f seconds",
              c_rbtree_size(ctx->local.tree), c_secdiff(finish, start));
        } else {
          C_STRERROR(errno, errbuf, sizeof(errbuf));
          CSYNC_LOG(CSYNC_LOG_PRIORITY_ERROR, "Unable to write statedb: %s",
                    errbuf);
          ctx->status_code = CSYNC_STATUS_STATEDB_WRITE_ERROR;
          rc = -1;
        }
      }
    }

    if (csync_statedb_close(ctx->statedb.file, ctx->statedb.db, jwritten) < 0) {
      CSYNC_LOG(CSYNC_LOG_PRIORITY_DEBUG, "ERR: closing of statedb failed.");
      rc = -1;
    }
  }
  return rc;
}

/* reset all the list to empty.
 * used by csync_commit and csync_destroy */
static void _csync_clean_ctx(CSYNC *ctx)
{
    c_list_t * walk;

    while (ctx->progress_info) {
        csync_progressinfo_t *next = ctx->progress_info->next;
        csync_statedb_free_progressinfo(ctx->progress_info);
        ctx->progress_info = next;
    }

    /* destroy the rbtrees */
    if (c_rbtree_size(ctx->local.tree) > 0) {
        c_rbtree_destroy(ctx->local.tree, _tree_destructor);
    }

    if (c_rbtree_size(ctx->remote.tree) > 0) {
        c_rbtree_destroy(ctx->remote.tree, _tree_destructor);
    }

    csync_rename_destroy(ctx);

    for (walk = c_list_last(ctx->local.ignored_cleanup); walk != NULL; walk = c_list_prev(walk)) {
        SAFE_FREE(walk->data);
    }
    for (walk = c_list_last(ctx->remote.ignored_cleanup); walk != NULL; walk = c_list_prev(walk)) {
        SAFE_FREE(walk->data);
    }

    /* free memory */
    c_rbtree_free(ctx->local.tree);
    c_list_free(ctx->local.list);
    c_list_free(ctx->local.ignored_cleanup);
    c_rbtree_free(ctx->remote.tree);
    c_list_free(ctx->remote.list);
    c_list_free(ctx->remote.ignored_cleanup);

    ctx->remote.list = 0;
    ctx->local.list = 0;
    ctx->remote.ignored_cleanup = 0;
    ctx->local.ignored_cleanup = 0;

    SAFE_FREE(ctx->statedb.file);
}

int csync_commit(CSYNC *ctx) {
  int rc = 0;

  if (ctx == NULL) {
    return -1;
  }

  ctx->status_code = CSYNC_STATUS_OK;

  rc = _merge_and_write_statedb(ctx);
  if (rc < 0) {
    CSYNC_LOG(CSYNC_LOG_PRIORITY_DEBUG, "Merge and Write database failed!");
    if (ctx->status_code == CSYNC_STATUS_OK) {
      ctx->status_code = CSYNC_STATUS_STATEDB_WRITE_ERROR;
    }
    rc = 1;  /* Set to soft error. */
    /* The other steps happen anyway, what else can we do? */
  }

  rc = csync_vio_commit(ctx);
  if (rc < 0) {
    CSYNC_LOG(CSYNC_LOG_PRIORITY_DEBUG, "commit failed: %s",
              ctx->error_string ? ctx->error_string : "");
    goto out;
  }

  /* Create new trees */
  rc = c_rbtree_create(&ctx->local.tree, _key_cmp, _data_cmp);
  if (rc < 0) {
    ctx->status_code = CSYNC_STATUS_TREE_ERROR;
    goto out;
  }

  rc = c_rbtree_create(&ctx->remote.tree, _key_cmp, _data_cmp);
  if (rc < 0) {
    ctx->status_code = CSYNC_STATUS_TREE_ERROR;
    goto out;
  }

  /* reset the progress */
  ctx->overall_progress.file_count = 0;
  ctx->overall_progress.current_file_no = 0;
  ctx->overall_progress.byte_sum = 0;
  ctx->overall_progress.byte_current = 0;

  ctx->status = CSYNC_STATUS_INIT;
  SAFE_FREE(ctx->error_string);

  rc = 0;

out:
  return rc;
}

int csync_destroy(CSYNC *ctx) {
  char *lock = NULL;
  int rc;

  if (ctx == NULL) {
    errno = EBADF;
    return -1;
  }
  ctx->status_code = CSYNC_STATUS_OK;

  csync_vio_shutdown(ctx);

  rc = _merge_and_write_statedb(ctx);
  if (rc < 0) {
    CSYNC_LOG(CSYNC_LOG_PRIORITY_DEBUG, "destroy: Merge and Write database failed!");
    if (ctx->status_code == CSYNC_STATUS_OK) {
      ctx->status_code = CSYNC_STATUS_STATEDB_WRITE_ERROR;
    }
    /* The other steps happen anyway, what else can we do? */
  }

  /* destroy exclude list */
  csync_exclude_destroy(ctx);

  /* remove the lock file */
  rc = asprintf(&lock, "%s/%s", ctx->options.config_dir, CSYNC_LOCK_FILE);
  if (rc > 0) {
    csync_lock_remove(lock);
  }

  _csync_clean_ctx(ctx);

  SAFE_FREE(ctx->local.uri);
  SAFE_FREE(ctx->remote.uri);
  SAFE_FREE(ctx->options.config_dir);
  SAFE_FREE(ctx->error_string);

#ifdef WITH_ICONV
  c_close_iconv();
#endif

  SAFE_FREE(ctx);

  SAFE_FREE(lock);

  return 0;
}

/* Check if csync is the required version or get the version string. */
const char *csync_version(int req_version) {
  if (req_version <= LIBCSYNC_VERSION_INT) {
    return CSYNC_STRINGIFY(LIBCSYNC_VERSION);
  }

  return NULL;
}

int csync_add_exclude_list(CSYNC *ctx, const char *path) {
  if (ctx == NULL || path == NULL) {
    return -1;
  }

  return csync_exclude_load(ctx, path);
}

void csync_clear_exclude_list(CSYNC *ctx)
{
    csync_exclude_clear(ctx);
}

const char *csync_get_config_dir(CSYNC *ctx) {
  if (ctx == NULL) {
    return NULL;
  }

  return ctx->options.config_dir;
}

int csync_set_config_dir(CSYNC *ctx, const char *path) {
  if (ctx == NULL || path == NULL) {
    return -1;
  }

  SAFE_FREE(ctx->options.config_dir);
  ctx->options.config_dir = c_strdup(path);
  if (ctx->options.config_dir == NULL) {
    ctx->status_code = CSYNC_STATUS_MEMORY_ERROR;
    return -1;
  }

  return 0;
}

int csync_enable_statedb(CSYNC *ctx) {
  if (ctx == NULL) {
    return -1;
  }
  ctx->status_code = CSYNC_STATUS_OK;

  if (ctx->status & CSYNC_STATUS_INIT) {
<<<<<<< HEAD
    fprintf(stderr, "This function must be called before initialization.");
    ctx->status_code = CSYNC_STATUS_CSYNC_STATUS_ERROR;
=======
      if (ctx->error_code == CSYNC_ERR_NONE) {
          ctx->error_code = CSYNC_ERR_UNSPEC;
      }
    fprintf(stderr, "csync_enable_statedb: This function must be called before initialization.\n");
>>>>>>> 6601395a
    return -1;
  }

  ctx->statedb.disabled = 0;

  return 0;
}

int csync_disable_statedb(CSYNC *ctx) {
  if (ctx == NULL) {
    return -1;
  }
  ctx->status_code = CSYNC_STATUS_OK;

  if (ctx->status & CSYNC_STATUS_INIT) {
    fprintf(stderr, "This function must be called before initialization.");
    ctx->status_code = CSYNC_STATUS_CSYNC_STATUS_ERROR;
    return -1;
  }

  ctx->statedb.disabled = 1;

  return 0;
}

int csync_is_statedb_disabled(CSYNC *ctx) {
  if (ctx == NULL) {
    return -1;
  }
  return ctx->statedb.disabled;
}

int csync_set_auth_callback(CSYNC *ctx, csync_auth_callback cb) {
  if (ctx == NULL || cb == NULL) {
    return -1;
  }
<<<<<<< HEAD
=======

>>>>>>> 6601395a
  if (ctx->status & CSYNC_STATUS_INIT) {
    ctx->status_code = CSYNC_STATUS_CSYNC_STATUS_ERROR;
    fprintf(stderr, "This function must be called before initialization.");
    return -1;
  }
  ctx->callbacks.auth_function = cb;

  return 0;
}

const char *csync_get_statedb_file(CSYNC *ctx) {
  if (ctx == NULL) {
    return NULL;
  }
  ctx->status_code = CSYNC_STATUS_OK;

  return c_strdup(ctx->statedb.file);
}

void *csync_get_userdata(CSYNC *ctx) {
  if (ctx == NULL) {
    return NULL;
  }
  return ctx->callbacks.userdata;
}

int csync_set_userdata(CSYNC *ctx, void *userdata) {
  if (ctx == NULL) {
    return -1;
  }

  ctx->callbacks.userdata = userdata;

  return 0;
}

csync_auth_callback csync_get_auth_callback(CSYNC *ctx) {
  if (ctx == NULL) {
    return NULL;
  }

  return ctx->callbacks.auth_function;
}

int csync_set_status(CSYNC *ctx, int status) {
  if (ctx == NULL || status < 0) {
    return -1;
  }

  ctx->status = status;

  return 0;
}

int csync_get_status(CSYNC *ctx) {
  if (ctx == NULL) {
    return -1;
  }

  return ctx->status;
}

int csync_enable_conflictcopys(CSYNC* ctx){
  if (ctx == NULL) {
    return -1;
  }

  if (ctx->status & CSYNC_STATUS_INIT) {
    fprintf(stderr, "This function must be called before initialization.");
    ctx->status_code = CSYNC_STATUS_CSYNC_STATUS_ERROR;
    return -1;
  }

  ctx->options.with_conflict_copys=true;

  return 0;
}

int csync_set_local_only(CSYNC *ctx, bool local_only) {
    if (ctx == NULL) {
        return -1;
    }

    ctx->status_code = CSYNC_STATUS_OK;

    if (ctx->status & CSYNC_STATUS_INIT) {
        fprintf(stderr, "csync_set_local_only: This function must be called before initialization.");
        ctx->status_code = CSYNC_STATUS_CSYNC_STATUS_ERROR;
        return -1;
    }

    ctx->options.local_only_mode=local_only;

    return 0;
}

bool csync_get_local_only(CSYNC *ctx) {
    if (ctx == NULL) {
        return -1;
    }
    ctx->status_code = CSYNC_STATUS_OK;

    return ctx->options.local_only_mode;
}

const char *csync_get_status_string(CSYNC *ctx)
{
  return csync_vio_get_status_string(ctx);
}

#ifdef WITH_ICONV
int csync_set_iconv_codec(const char *from)
{
  c_close_iconv();

  if (from != NULL) {
    c_setup_iconv(from);
  }

  return 0;
}
#endif

void csync_request_abort(CSYNC *ctx)
{
  if (ctx != NULL) {
    ctx->abort = true;
  }
}

void csync_resume(CSYNC *ctx)
{
  if (ctx != NULL) {
    ctx->abort = false;
  }
}

int  csync_abort_requested(CSYNC *ctx)
{
  if (ctx != NULL) {
    return ctx->abort;
  } else {
    return (1 == 0);
  }
}

void csync_file_stat_free(csync_file_stat_t *st)
{
  if (st) {
    SAFE_FREE(st->md5);
    SAFE_FREE(st->error_string);
    SAFE_FREE(st->destpath);
    SAFE_FREE(st);
  }
}

int csync_set_module_property(CSYNC* ctx, const char* key, void* value)
{
    return csync_vio_set_property(ctx, key, value);
}

int csync_set_progress_callback(CSYNC* ctx, csync_progress_callback cb)
{
  if (ctx == NULL) {
    return -1;
  }
  if (cb == NULL ) {
    ctx->status_code = CSYNC_STATUS_PARAM_ERROR;
    return -1;
  }

  ctx->callbacks.progress_cb = cb;
  ctx->status_code = CSYNC_STATUS_OK;
  return 0;

}

csync_progress_callback csync_get_progress_callback(CSYNC *ctx)
{
  if (ctx == NULL) {
    return NULL;
  }

  return ctx->callbacks.progress_cb;
}<|MERGE_RESOLUTION|>--- conflicted
+++ resolved
@@ -981,15 +981,8 @@
   ctx->status_code = CSYNC_STATUS_OK;
 
   if (ctx->status & CSYNC_STATUS_INIT) {
-<<<<<<< HEAD
     fprintf(stderr, "This function must be called before initialization.");
     ctx->status_code = CSYNC_STATUS_CSYNC_STATUS_ERROR;
-=======
-      if (ctx->error_code == CSYNC_ERR_NONE) {
-          ctx->error_code = CSYNC_ERR_UNSPEC;
-      }
-    fprintf(stderr, "csync_enable_statedb: This function must be called before initialization.\n");
->>>>>>> 6601395a
     return -1;
   }
 
@@ -1026,10 +1019,7 @@
   if (ctx == NULL || cb == NULL) {
     return -1;
   }
-<<<<<<< HEAD
-=======
-
->>>>>>> 6601395a
+
   if (ctx->status & CSYNC_STATUS_INIT) {
     ctx->status_code = CSYNC_STATUS_CSYNC_STATUS_ERROR;
     fprintf(stderr, "This function must be called before initialization.");
